// Copyright (c) Facebook, Inc. and its affiliates.
//
// This source code is licensed under the MIT license found in the
// LICENSE file in the root directory of this source tree.

use winterfell::{
    math::{fields::f128::BaseElement, FieldElement, StarkField, ToElements},
    Air, AirContext, Assertion, EvaluationFrame, ProofOptions, TraceInfo,
    TransitionConstraintDegree,
};

use super::{
    super::rescue, HASH_CYCLE_LENGTH as HASH_CYCLE_LEN, SIG_CYCLE_LENGTH as SIG_CYCLE_LEN,
    TRACE_WIDTH,
};
use crate::utils::{are_equal, is_binary, is_zero, not, EvaluationResult};

// CONSTANTS
// ================================================================================================
const TWO: BaseElement = BaseElement::new(2);

// THRESHOLD LAMPORT PLUS SIGNATURE AIR
// ================================================================================================

#[derive(Clone, Default)]
pub struct PublicInputs {
    pub pub_key_root: [BaseElement; 2],
    pub num_pub_keys: usize,
    pub num_signatures: usize,
    pub message: [BaseElement; 2],
}

impl ToElements<BaseElement> for PublicInputs {
    fn to_elements(&self) -> Vec<BaseElement> {
        let mut result = self.pub_key_root.to_vec();
        result.push(BaseElement::from(self.num_pub_keys as u64));
        result.push(BaseElement::from(self.num_signatures as u64));
        result.extend_from_slice(&self.message);
        result
    }
}

pub struct LamportThresholdAir {
    context: AirContext<BaseElement, PublicInputs>,
    pub_key_root: [BaseElement; 2],
    num_pub_keys: usize,
    num_signatures: usize,
    message: [BaseElement; 2],
}

impl Air for LamportThresholdAir {
    type BaseField = BaseElement;
    type PublicInputs = PublicInputs;
<<<<<<< HEAD
    type LogUpGkrEvaluator = air::DummyLogUpGkrEval<Self::BaseField, Self::PublicInputs>;
=======
>>>>>>> aef404d4

    // CONSTRUCTOR
    // --------------------------------------------------------------------------------------------
    #[rustfmt::skip]
    fn new(trace_info: TraceInfo, pub_inputs: PublicInputs, options: ProofOptions) -> Self {
        // define degrees for all transition constraints
        let degrees = vec![
            // secret key 1 hashing
            TransitionConstraintDegree::with_cycles(5, vec![HASH_CYCLE_LEN, SIG_CYCLE_LEN]),
            TransitionConstraintDegree::with_cycles(5, vec![HASH_CYCLE_LEN, SIG_CYCLE_LEN]),
            TransitionConstraintDegree::with_cycles(5, vec![HASH_CYCLE_LEN, SIG_CYCLE_LEN]),
            TransitionConstraintDegree::with_cycles(5, vec![HASH_CYCLE_LEN, SIG_CYCLE_LEN]),
            TransitionConstraintDegree::with_cycles(5, vec![HASH_CYCLE_LEN, SIG_CYCLE_LEN]),
            TransitionConstraintDegree::with_cycles(5, vec![HASH_CYCLE_LEN, SIG_CYCLE_LEN]),
            // secret key 2 hashing
            TransitionConstraintDegree::with_cycles(5, vec![HASH_CYCLE_LEN, SIG_CYCLE_LEN]),
            TransitionConstraintDegree::with_cycles(5, vec![HASH_CYCLE_LEN, SIG_CYCLE_LEN]),
            TransitionConstraintDegree::with_cycles(5, vec![HASH_CYCLE_LEN, SIG_CYCLE_LEN]),
            TransitionConstraintDegree::with_cycles(5, vec![HASH_CYCLE_LEN, SIG_CYCLE_LEN]),
            TransitionConstraintDegree::with_cycles(5, vec![HASH_CYCLE_LEN, SIG_CYCLE_LEN]),
            TransitionConstraintDegree::with_cycles(5, vec![HASH_CYCLE_LEN, SIG_CYCLE_LEN]),
            // public key hashing
            TransitionConstraintDegree::with_cycles(5, vec![HASH_CYCLE_LEN, SIG_CYCLE_LEN]),
            TransitionConstraintDegree::with_cycles(5, vec![HASH_CYCLE_LEN, SIG_CYCLE_LEN]),
            TransitionConstraintDegree::with_cycles(5, vec![HASH_CYCLE_LEN, SIG_CYCLE_LEN]),
            TransitionConstraintDegree::with_cycles(5, vec![HASH_CYCLE_LEN, SIG_CYCLE_LEN]),
            TransitionConstraintDegree::with_cycles(5, vec![HASH_CYCLE_LEN, SIG_CYCLE_LEN]),
            TransitionConstraintDegree::with_cycles(5, vec![HASH_CYCLE_LEN, SIG_CYCLE_LEN]),
            // merkle path verification
            TransitionConstraintDegree::with_cycles(5, vec![HASH_CYCLE_LEN, SIG_CYCLE_LEN]),
            TransitionConstraintDegree::with_cycles(5, vec![HASH_CYCLE_LEN, SIG_CYCLE_LEN]),
            TransitionConstraintDegree::with_cycles(5, vec![HASH_CYCLE_LEN, SIG_CYCLE_LEN]),
            TransitionConstraintDegree::with_cycles(5, vec![HASH_CYCLE_LEN, SIG_CYCLE_LEN]),
            TransitionConstraintDegree::with_cycles(5, vec![HASH_CYCLE_LEN, SIG_CYCLE_LEN]),
            TransitionConstraintDegree::with_cycles(5, vec![HASH_CYCLE_LEN, SIG_CYCLE_LEN]),
            // merkle path index
            TransitionConstraintDegree::with_cycles(2, vec![HASH_CYCLE_LEN, SIG_CYCLE_LEN]), // index bit is binary
            TransitionConstraintDegree::with_cycles(1, vec![HASH_CYCLE_LEN, SIG_CYCLE_LEN, SIG_CYCLE_LEN]), // index accumulator
            // signature count
            TransitionConstraintDegree::with_cycles(2, vec![SIG_CYCLE_LEN]), // sig flag is binary
            TransitionConstraintDegree::with_cycles(1, vec![SIG_CYCLE_LEN]), // sig counter
            TransitionConstraintDegree::with_cycles(2, vec![SIG_CYCLE_LEN]),
            TransitionConstraintDegree::with_cycles(2, vec![SIG_CYCLE_LEN]),
        ];
        assert_eq!(TRACE_WIDTH, trace_info.width());
        LamportThresholdAir {
            context: AirContext::new(trace_info, pub_inputs.clone(), degrees, 26, options),
            pub_key_root: pub_inputs.pub_key_root,
            num_pub_keys: pub_inputs.num_pub_keys,
            num_signatures: pub_inputs.num_signatures,
            message: pub_inputs.message,
        }
    }

    fn evaluate_transition<E: FieldElement + From<Self::BaseField>>(
        &self,
        frame: &EvaluationFrame<E>,
        periodic_values: &[E],
        result: &mut [E],
    ) {
        let current = frame.current();
        let next = frame.next();

        // expected state width is 4 field elements
        debug_assert_eq!(TRACE_WIDTH, current.len());
        debug_assert_eq!(TRACE_WIDTH, next.len());

        // spit periodic values into flags and Rescue round constants
        let sig_cycle_end_flag = periodic_values[0];
        let power_of_two = periodic_values[1];
        let m0_bit = periodic_values[2];
        let m1_bit = periodic_values[3];
        let hash_flag = periodic_values[4];
        let ark = &periodic_values[5..];

        // evaluate the constraints
        evaluate_constraints(
            result,
            current,
            next,
            ark,
            hash_flag,
            sig_cycle_end_flag,
            m0_bit,
            m1_bit,
            power_of_two,
        );
    }

    fn get_assertions(&self) -> Vec<Assertion<Self::BaseField>> {
        // ----- assertions against the first step of every cycle: 0, 1024, 2048 etc. -------------
        let mut assertions = vec![
            // for private key hasher, last 4 state register should be set to zeros
            Assertion::periodic(2, 0, SIG_CYCLE_LEN, BaseElement::ZERO),
            Assertion::periodic(3, 0, SIG_CYCLE_LEN, BaseElement::ZERO),
            Assertion::periodic(4, 0, SIG_CYCLE_LEN, BaseElement::ZERO),
            Assertion::periodic(5, 0, SIG_CYCLE_LEN, BaseElement::ZERO),
            Assertion::periodic(8, 0, SIG_CYCLE_LEN, BaseElement::ZERO),
            Assertion::periodic(9, 0, SIG_CYCLE_LEN, BaseElement::ZERO),
            Assertion::periodic(10, 0, SIG_CYCLE_LEN, BaseElement::ZERO),
            Assertion::periodic(11, 0, SIG_CYCLE_LEN, BaseElement::ZERO),
            // for public key hasher, all registers should be set to zeros
            Assertion::periodic(12, 0, SIG_CYCLE_LEN, BaseElement::ZERO),
            Assertion::periodic(13, 0, SIG_CYCLE_LEN, BaseElement::ZERO),
            Assertion::periodic(14, 0, SIG_CYCLE_LEN, BaseElement::ZERO),
            Assertion::periodic(15, 0, SIG_CYCLE_LEN, BaseElement::ZERO),
            Assertion::periodic(16, 0, SIG_CYCLE_LEN, BaseElement::ZERO),
            Assertion::periodic(17, 0, SIG_CYCLE_LEN, BaseElement::ZERO),
            // for merkle path verification, last 4 registers should be set to zeros
            Assertion::periodic(20, 0, SIG_CYCLE_LEN, BaseElement::ZERO),
            Assertion::periodic(21, 0, SIG_CYCLE_LEN, BaseElement::ZERO),
            Assertion::periodic(22, 0, SIG_CYCLE_LEN, BaseElement::ZERO),
            Assertion::periodic(23, 0, SIG_CYCLE_LEN, BaseElement::ZERO),
            // merkle path index accumulator should be initialized to zero
            Assertion::periodic(25, 0, SIG_CYCLE_LEN, BaseElement::ZERO),
        ];

        // ----- assertions against the step in every cycle when the Merkle path computation ends -
        // these steps depend on the depth of the public key Merkle tree; for example, if the Merkle
        // tree has 4 elements, then the steps are: 24, 1048, 2072, 3096
        let num_cycles = self.num_pub_keys.next_power_of_two();
        let merkle_root_offset = (num_cycles.ilog2() + 1) as usize * HASH_CYCLE_LEN;

        // distinct key indexes should be used; the sequence starts at the last index of the tree
        // (to pad the first cycle) and then wraps around and proceeds with index 0, 1, 2 etc.
        let index_list = get_index_list(num_cycles);

        assertions.extend_from_slice(&[
            Assertion::sequence(25, merkle_root_offset, SIG_CYCLE_LEN, index_list),
            // merkle path verifications should terminate with the root public key
            Assertion::periodic(18, merkle_root_offset, SIG_CYCLE_LEN, self.pub_key_root[0]),
            Assertion::periodic(19, merkle_root_offset, SIG_CYCLE_LEN, self.pub_key_root[1]),
        ]);

        // ----- assertions for the entire execution trace -----------------------------------------

        let last_step = self.trace_length() - 1;
        assertions.extend_from_slice(&[
            // signature counter starts at zero and terminates with the expected count of signatures
            Assertion::single(27, 0, BaseElement::ZERO),
            Assertion::single(27, last_step, BaseElement::from(self.num_signatures as u64)),
            // the first public key for merkle path verification should be a zero key (it is only
            // used for padding)
            Assertion::single(18, 0, BaseElement::ZERO),
            Assertion::single(19, 0, BaseElement::ZERO),
        ]);
        assertions
    }

    fn get_periodic_column_values(&self) -> Vec<Vec<Self::BaseField>> {
        let mut result = vec![];

        // signature cycle mask: 1023 zeros followed by 1 one
        let mut sig_cycle_mask = vec![BaseElement::ZERO; SIG_CYCLE_LEN];
        sig_cycle_mask[SIG_CYCLE_LEN - 1] = BaseElement::ONE;
        result.push(sig_cycle_mask);

        // build powers of two column
        let mut powers_of_two = vec![BaseElement::ZERO; SIG_CYCLE_LEN];
        let mut current_power_of_two = BaseElement::ONE;
        powers_of_two[0] = BaseElement::ONE;
        for (i, value) in powers_of_two.iter_mut().enumerate().skip(1) {
            // we switch to a new power of two once every 8 steps this. is so that a
            // new power of two is available for every hash cycle
            if i % HASH_CYCLE_LEN == 0 {
                current_power_of_two *= TWO;
            }
            *value = current_power_of_two;
        }
        result.push(powers_of_two);

        // build message bit columns m0 and m1
        let m0 = self.message[0].as_int();
        let m1 = self.message[1].as_int();
        let mut m0_bits = Vec::with_capacity(SIG_CYCLE_LEN);
        let mut m1_bits = Vec::with_capacity(SIG_CYCLE_LEN);
        for i in 0..SIG_CYCLE_LEN {
            let cycle_num = i / HASH_CYCLE_LEN;
            m0_bits.push(BaseElement::new((m0 >> cycle_num) & 1));
            m1_bits.push(BaseElement::new((m1 >> cycle_num) & 1));
        }
        result.push(m0_bits);
        result.push(m1_bits);

        // add hash cycle mask (seven ones followed by a zero), and rescue round constants
        result.push(HASH_CYCLE_MASK.to_vec());
        result.append(&mut rescue::get_round_constants());

        result
    }

    fn context(&self) -> &AirContext<Self::BaseField, Self::PublicInputs> {
        &self.context
    }
}

// HELPER FUNCTIONS
// ================================================================================================

#[rustfmt::skip]
#[allow(clippy::too_many_arguments)]
fn evaluate_constraints<E: FieldElement + From<BaseElement>>(
    result: &mut [E],
    current: &[E],
    next: &[E],
    ark: &[E],
    hash_flag: E,
    sig_cycle_end_flag: E,
    m0_bit: E,
    m1_bit: E,
    power_of_two: E,
) {
    // when hash_flag = 1 (which happens on all steps except steps which are one less than a
    // multiple of 8 - e.g. all steps except for 7, 15, 23 etc.), and we are not on the last step
    // of a signature cycle make sure the contents of registers 24 and 25 are copied over, and
    // for other registers, Rescue constraints are applied separately for hashing secret and
    // public keys
    let flag = not(sig_cycle_end_flag) * hash_flag;
    rescue::enforce_round(&mut result[..6],  &current[..6],  &next[..6],  ark, flag);
    rescue::enforce_round(&mut result[6..12], &current[6..12], &next[6..12], ark, flag);
    rescue::enforce_round(&mut result[12..18], &current[12..18], &next[12..18], ark, flag);
    rescue::enforce_round(&mut result[18..24], &current[18..24], &next[18..24], ark, flag);
    result.agg_constraint(24, flag, are_equal(current[24], next[24]));
    result.agg_constraint(25, flag, are_equal(current[25], next[25]));
    
    // when hash_flag = 0 (which happens on steps which are one less than a multiple of 8 - e.g. 7,
    // 15, 23 etc.), and we are not on the last step of a signature cycle:
    let flag = not(sig_cycle_end_flag) * not(hash_flag);
    // registers 2..6 and 8..12 were set to zeros
    result.agg_constraint(0, flag, is_zero(next[2]));
    result.agg_constraint(1, flag, is_zero(next[3]));
    result.agg_constraint(2, flag, is_zero(next[4]));
    result.agg_constraint(3, flag, is_zero(next[5]));
    result.agg_constraint(4, flag, is_zero(next[8]));
    result.agg_constraint(5, flag, is_zero(next[9]));
    result.agg_constraint(6, flag, is_zero(next[10]));
    result.agg_constraint(7, flag, is_zero(next[11]));

    // contents of registers 16 and 17 (capacity section of public key hasher state) were
    // copied over to the next step
    result.agg_constraint(8, flag, are_equal(current[16], next[16]));
    result.agg_constraint(9, flag, are_equal(current[17], next[17]));

    // when current bit of m0 = 1, hash of private key 1 (which should be equal to public key)
    // should be injected into the hasher state for public key aggregator
    result.agg_constraint(10, flag * m0_bit,are_equal(current[12] + current[0], next[12]));
    result.agg_constraint(11, flag * m0_bit, are_equal(current[13] + current[1], next[13]));

    // when current bit of m1 = 1, hash of private key 2 (which should be equal to public key)
    // should be injected into the hasher state for public key aggregator
    result.agg_constraint(16, flag * m1_bit, are_equal(current[14] + current[6], next[14]));
    result.agg_constraint(17, flag * m1_bit, are_equal(current[15] + current[7], next[15]));

    // when merkle path bit = 1, next values for registers 18 and 19 should come from
    // registers 20 and 21; but when the bit = 0, values should be copied over from 
    // registers 18 and 19; registers 22 and 23 should be reset to zeros.
    let mp_bit = current[24];
    result.agg_constraint(18, flag * not(mp_bit), are_equal(current[18], next[18]));
    result.agg_constraint(19, flag * not(mp_bit), are_equal(current[19], next[19]));
    result.agg_constraint(20, flag * mp_bit, are_equal(current[18], next[20]));
    result.agg_constraint(21, flag * mp_bit, are_equal(current[19], next[21]));
    result.agg_constraint(22, flag, is_zero(next[22]));
    result.agg_constraint(23, flag, is_zero(next[23]));

    // make sure merkle path index bit is binary
    result.agg_constraint(24, flag, is_binary(current[24]));
    // make sure merkle path index aggregator is incremented correctly
    let next_index_agg = current[25] + current[24] * power_of_two;
    result.agg_constraint(25, flag, are_equal(next_index_agg, next[25]));

    // sig flag should be binary and shouldn't change during the signature cycle
    let sig_flag = current[26];
    result.agg_constraint(26, not(sig_cycle_end_flag), are_equal(sig_flag, next[26]));
    result.agg_constraint(26, sig_cycle_end_flag, is_binary(sig_flag));

    // on all steps but the last step of the signature cycle, sig count should be copied
    // over to the next step; on the last step of the signature cycle the next value of 
    // sig count should be set to the previous value, plus the current value of sig flag
    result.agg_constraint(27, not(sig_cycle_end_flag), are_equal(current[27], next[27]));
    result.agg_constraint(27, sig_cycle_end_flag, are_equal(current[27] + sig_flag, next[27]));

    // when sig_count=1, public key computed during signature verification (registers 12 and 13)
    // should be copied to the beginning of Merkle path computation for the aggregated public key
    // (registers 18 and 19); this constraint should be enforced only on the last step of signature
    // verification cycle
    result.agg_constraint(28, sig_cycle_end_flag * sig_flag, are_equal(current[12], next[18]));
    result.agg_constraint(29, sig_cycle_end_flag * sig_flag, are_equal(current[13], next[19]));
}

fn get_index_list(num_keys: usize) -> Vec<BaseElement> {
    let mut result = Vec::with_capacity(num_keys);
    result.push(BaseElement::from((num_keys - 1) as u64));
    for i in 0..(num_keys - 1) {
        result.push(BaseElement::from(i as u64));
    }
    result
}

// MASKS
// ================================================================================================
const HASH_CYCLE_MASK: [BaseElement; HASH_CYCLE_LEN] = [
    BaseElement::ONE,
    BaseElement::ONE,
    BaseElement::ONE,
    BaseElement::ONE,
    BaseElement::ONE,
    BaseElement::ONE,
    BaseElement::ONE,
    BaseElement::ZERO,
];<|MERGE_RESOLUTION|>--- conflicted
+++ resolved
@@ -51,10 +51,6 @@
 impl Air for LamportThresholdAir {
     type BaseField = BaseElement;
     type PublicInputs = PublicInputs;
-<<<<<<< HEAD
-    type LogUpGkrEvaluator = air::DummyLogUpGkrEval<Self::BaseField, Self::PublicInputs>;
-=======
->>>>>>> aef404d4
 
     // CONSTRUCTOR
     // --------------------------------------------------------------------------------------------
