// Copyright (c) Facebook, Inc. and its affiliates.
//
// This source code is licensed under the MIT license found in the
// LICENSE file in the root directory of this source tree.

use winterfell::{
    math::ToElements, Air, AirContext, Assertion, EvaluationFrame, ProofOptions, TraceInfo,
    TransitionConstraintDegree,
};

use super::{rescue, BaseElement, FieldElement, HASH_CYCLE_LEN, HASH_STATE_WIDTH, TRACE_WIDTH};
use crate::utils::{are_equal, is_binary, is_zero, not, EvaluationResult};

// MERKLE PATH VERIFICATION AIR
// ================================================================================================

#[derive(Clone)]
pub struct PublicInputs {
    pub tree_root: [BaseElement; 2],
}

impl ToElements<BaseElement> for PublicInputs {
    fn to_elements(&self) -> Vec<BaseElement> {
        self.tree_root.to_vec()
    }
}

pub struct MerkleAir {
    context: AirContext<BaseElement, PublicInputs>,
    tree_root: [BaseElement; 2],
}

impl Air for MerkleAir {
    type BaseField = BaseElement;
    type PublicInputs = PublicInputs;
<<<<<<< HEAD
    type LogUpGkrEvaluator = air::DummyLogUpGkrEval<Self::BaseField, Self::PublicInputs>;
=======
>>>>>>> aef404d4

    // CONSTRUCTOR
    // --------------------------------------------------------------------------------------------
    fn new(trace_info: TraceInfo, pub_inputs: PublicInputs, options: ProofOptions) -> Self {
        let degrees = vec![
            TransitionConstraintDegree::with_cycles(5, vec![HASH_CYCLE_LEN]),
            TransitionConstraintDegree::with_cycles(5, vec![HASH_CYCLE_LEN]),
            TransitionConstraintDegree::with_cycles(5, vec![HASH_CYCLE_LEN]),
            TransitionConstraintDegree::with_cycles(5, vec![HASH_CYCLE_LEN]),
            TransitionConstraintDegree::with_cycles(5, vec![HASH_CYCLE_LEN]),
            TransitionConstraintDegree::with_cycles(5, vec![HASH_CYCLE_LEN]),
            TransitionConstraintDegree::new(2),
        ];
        assert_eq!(TRACE_WIDTH, trace_info.width());
        MerkleAir {
            context: AirContext::new(trace_info, pub_inputs.clone(), degrees, 4, options),
            tree_root: pub_inputs.tree_root,
        }
    }

    fn context(&self) -> &AirContext<Self::BaseField, Self::PublicInputs> {
        &self.context
    }

    fn evaluate_transition<E: FieldElement + From<Self::BaseField>>(
        &self,
        frame: &EvaluationFrame<E>,
        periodic_values: &[E],
        result: &mut [E],
    ) {
        let current = frame.current();
        let next = frame.next();
        // expected state width is 4 field elements
        debug_assert_eq!(TRACE_WIDTH, current.len());
        debug_assert_eq!(TRACE_WIDTH, next.len());

        // split periodic values into masks and Rescue round constants
        let hash_flag = periodic_values[0];
        let ark = &periodic_values[1..];

        // when hash_flag = 1, constraints for Rescue round are enforced
        rescue::enforce_round(
            result,
            &current[..HASH_STATE_WIDTH],
            &next[..HASH_STATE_WIDTH],
            ark,
            hash_flag,
        );

        // when hash_flag = 0, make sure accumulated hash is placed in the right place in the hash
        // state for the next round of hashing. Specifically: when index bit = 0 accumulated hash
        // must go into registers [0, 1], and when index bit = 0, it must go into registers [2, 3]
        let hash_init_flag = not(hash_flag);
        let bit = next[6];
        let not_bit = not(bit);
        result.agg_constraint(0, hash_init_flag, not_bit * are_equal(current[0], next[0]));
        result.agg_constraint(1, hash_init_flag, not_bit * are_equal(current[1], next[1]));
        result.agg_constraint(2, hash_init_flag, bit * are_equal(current[0], next[2]));
        result.agg_constraint(3, hash_init_flag, bit * are_equal(current[1], next[3]));

        // make sure capacity registers of the hash state are reset to zeros
        result.agg_constraint(4, hash_init_flag, is_zero(next[4]));
        result.agg_constraint(5, hash_init_flag, is_zero(next[5]));

        // finally, we always enforce that values in the bit register must be binary
        result[6] = is_binary(current[6]);
    }

    fn get_assertions(&self) -> Vec<Assertion<Self::BaseField>> {
        // assert that Merkle path resolves to the tree root, and that hash capacity
        // registers (registers 4 and 5) are reset to ZERO every 8 steps
        let last_step = self.trace_length() - 1;
        vec![
            Assertion::single(0, last_step, self.tree_root[0]),
            Assertion::single(1, last_step, self.tree_root[1]),
            Assertion::periodic(4, 0, HASH_CYCLE_LEN, BaseElement::ZERO),
            Assertion::periodic(5, 0, HASH_CYCLE_LEN, BaseElement::ZERO),
        ]
    }

    fn get_periodic_column_values(&self) -> Vec<Vec<Self::BaseField>> {
        let mut result = vec![HASH_CYCLE_MASK.to_vec()];
        result.append(&mut rescue::get_round_constants());
        result
    }
}

// MASKS
// ================================================================================================
const HASH_CYCLE_MASK: [BaseElement; HASH_CYCLE_LEN] = [
    BaseElement::ONE,
    BaseElement::ONE,
    BaseElement::ONE,
    BaseElement::ONE,
    BaseElement::ONE,
    BaseElement::ONE,
    BaseElement::ONE,
    BaseElement::ZERO,
];<|MERGE_RESOLUTION|>--- conflicted
+++ resolved
@@ -33,10 +33,6 @@
 impl Air for MerkleAir {
     type BaseField = BaseElement;
     type PublicInputs = PublicInputs;
-<<<<<<< HEAD
-    type LogUpGkrEvaluator = air::DummyLogUpGkrEval<Self::BaseField, Self::PublicInputs>;
-=======
->>>>>>> aef404d4
 
     // CONSTRUCTOR
     // --------------------------------------------------------------------------------------------
