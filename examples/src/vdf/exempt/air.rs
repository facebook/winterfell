--- conflicted
+++ resolved
@@ -40,10 +40,6 @@
 impl Air for VdfAir {
     type BaseField = BaseElement;
     type PublicInputs = VdfInputs;
-<<<<<<< HEAD
-    type LogUpGkrEvaluator = PlainLogUpGkrEval<Self::BaseField>;
-=======
->>>>>>> ac9561d7
 
     fn new(trace_info: TraceInfo, pub_inputs: VdfInputs, options: ProofOptions) -> Self {
         let degrees = vec![TransitionConstraintDegree::new(3)];
