// Copyright (c) Facebook, Inc. and its affiliates.
//
// This source code is licensed under the MIT license found in the
// LICENSE file in the root directory of this source tree.

use winterfell::{
    math::ToElements, Air, AirContext, Assertion, EvaluationFrame, TraceInfo,
    TransitionConstraintDegree,
};

use super::{BaseElement, FieldElement, ProofOptions, ALPHA, FORTY_TWO, TRACE_WIDTH};

// PUBLIC INPUTS
// ================================================================================================

#[derive(Clone)]
pub struct VdfInputs {
    pub seed: BaseElement,
    pub result: BaseElement,
}

impl ToElements<BaseElement> for VdfInputs {
    fn to_elements(&self) -> Vec<BaseElement> {
        vec![self.seed, self.result]
    }
}

// VDF AIR
// ================================================================================================

pub struct VdfAir {
    context: AirContext<BaseElement, VdfInputs>,
    seed: BaseElement,
    result: BaseElement,
}

impl Air for VdfAir {
    type BaseField = BaseElement;
    type PublicInputs = VdfInputs;
<<<<<<< HEAD
    type LogUpGkrEvaluator = air::DummyLogUpGkrEval<Self::BaseField, Self::PublicInputs>;
=======
>>>>>>> aef404d4

    fn new(trace_info: TraceInfo, pub_inputs: VdfInputs, options: ProofOptions) -> Self {
        let degrees = vec![TransitionConstraintDegree::new(3)];
        assert_eq!(TRACE_WIDTH, trace_info.width());
        Self {
            context: AirContext::new(trace_info, pub_inputs.clone(), degrees, 2, options),
            seed: pub_inputs.seed,
            result: pub_inputs.result,
        }
    }

    fn evaluate_transition<E: FieldElement<BaseField = Self::BaseField>>(
        &self,
        frame: &EvaluationFrame<E>,
        _periodic_values: &[E],
        result: &mut [E],
    ) {
        let current_state = frame.current()[0];
        let next_state = frame.next()[0];

        result[0] = current_state - (next_state.exp(ALPHA.into()) + FORTY_TWO.into());
    }

    fn get_assertions(&self) -> Vec<Assertion<Self::BaseField>> {
        let last_step = self.trace_length() - 1;
        vec![Assertion::single(0, 0, self.seed), Assertion::single(0, last_step, self.result)]
    }

    fn context(&self) -> &AirContext<Self::BaseField, Self::PublicInputs> {
        &self.context
    }
}<|MERGE_RESOLUTION|>--- conflicted
+++ resolved
@@ -37,10 +37,6 @@
 impl Air for VdfAir {
     type BaseField = BaseElement;
     type PublicInputs = VdfInputs;
-<<<<<<< HEAD
-    type LogUpGkrEvaluator = air::DummyLogUpGkrEval<Self::BaseField, Self::PublicInputs>;
-=======
->>>>>>> aef404d4
 
     fn new(trace_info: TraceInfo, pub_inputs: VdfInputs, options: ProofOptions) -> Self {
         let degrees = vec![TransitionConstraintDegree::new(3)];
