--- conflicted
+++ resolved
@@ -22,10 +22,6 @@
 impl Air for Fib8Air {
     type BaseField = BaseElement;
     type PublicInputs = BaseElement;
-<<<<<<< HEAD
-    type LogUpGkrEvaluator = PlainLogUpGkrEval<Self::BaseField>;
-=======
->>>>>>> ac9561d7
 
     // CONSTRUCTOR
     // --------------------------------------------------------------------------------------------
