// Copyright (c) Facebook, Inc. and its affiliates.
//
// This source code is licensed under the MIT license found in the
// LICENSE file in the root directory of this source tree.

use winterfell::{
    Air, AirContext, Assertion, EvaluationFrame, TraceInfo, TransitionConstraintDegree,
};

use super::{BaseElement, FieldElement, ProofOptions, TRACE_WIDTH};
use crate::utils::are_equal;

// FIBONACCI AIR
// ================================================================================================

pub struct FibAir {
    context: AirContext<BaseElement, BaseElement>,
    result: BaseElement,
}

impl Air for FibAir {
    type BaseField = BaseElement;
    type PublicInputs = BaseElement;
<<<<<<< HEAD
    type LogUpGkrEvaluator = PlainLogUpGkrEval<Self::BaseField>;
=======
>>>>>>> ac9561d7

    // CONSTRUCTOR
    // --------------------------------------------------------------------------------------------
    fn new(trace_info: TraceInfo, pub_inputs: Self::BaseField, options: ProofOptions) -> Self {
        let degrees = vec![TransitionConstraintDegree::new(1), TransitionConstraintDegree::new(1)];
        assert_eq!(TRACE_WIDTH, trace_info.width());
        FibAir {
            context: AirContext::new(trace_info, pub_inputs, degrees, 3, options),
            result: pub_inputs,
        }
    }

    fn context(&self) -> &AirContext<Self::BaseField, Self::PublicInputs> {
        &self.context
    }

    fn evaluate_transition<E: FieldElement + From<Self::BaseField>>(
        &self,
        frame: &EvaluationFrame<E>,
        _periodic_values: &[E],
        result: &mut [E],
    ) {
        let current = frame.current();
        let next = frame.next();
        // expected state width is 2 field elements
        debug_assert_eq!(TRACE_WIDTH, current.len());
        debug_assert_eq!(TRACE_WIDTH, next.len());

        // constraints of Fibonacci sequence (2 terms per step):
        // s_{0, i+1} = s_{0, i} + s_{1, i}
        // s_{1, i+1} = s_{1, i} + s_{0, i+1}
        result[0] = are_equal(next[0], current[0] + current[1]);
        result[1] = are_equal(next[1], current[1] + next[0]);
    }

    fn get_assertions(&self) -> Vec<Assertion<Self::BaseField>> {
        // a valid Fibonacci sequence should start with two ones and terminate with
        // the expected result
        let last_step = self.trace_length() - 1;
        vec![
            Assertion::single(0, 0, Self::BaseField::ONE),
            Assertion::single(1, 0, Self::BaseField::ONE),
            Assertion::single(1, last_step, self.result),
        ]
    }
}

#[derive(Clone, Default)]
pub struct PlainLogUpGkrEval<B: FieldElement> {
    _field: std::marker::PhantomData<B>,
}

impl air::LogUpGkrEvaluator for PlainLogUpGkrEval<BaseElement> {
    type BaseField = BaseElement;

    type PublicInputs = BaseElement;

    fn get_oracles(&self) -> Vec<air::LogUpGkrOracle<Self::BaseField>> {
        unimplemented!()
    }

    fn get_num_rand_values(&self) -> usize {
        unimplemented!()
    }

    fn get_num_fractions(&self) -> usize {
        unimplemented!()
    }

    fn max_degree(&self) -> usize {
        unimplemented!()
    }

    fn build_query<E>(&self, _frame: &EvaluationFrame<E>, _periodic_values: &[E]) -> Vec<E>
    where
        E: FieldElement<BaseField = Self::BaseField>,
    {
        unimplemented!()
    }

    fn evaluate_query<F, E>(
        &self,
        _query: &[F],
        _rand_values: &[E],
        _numerator: &mut [E],
        _denominator: &mut [E],
    ) where
        F: FieldElement<BaseField = Self::BaseField>,
        E: FieldElement<BaseField = Self::BaseField> + winterfell::math::ExtensionOf<F>,
    {
        unimplemented!()
    }

    fn compute_claim<E>(&self, _inputs: &Self::PublicInputs, _rand_values: &[E]) -> E
    where
        E: FieldElement<BaseField = Self::BaseField>,
    {
        unimplemented!()
    }
}<|MERGE_RESOLUTION|>--- conflicted
+++ resolved
@@ -21,10 +21,6 @@
 impl Air for FibAir {
     type BaseField = BaseElement;
     type PublicInputs = BaseElement;
-<<<<<<< HEAD
-    type LogUpGkrEvaluator = PlainLogUpGkrEval<Self::BaseField>;
-=======
->>>>>>> ac9561d7
 
     // CONSTRUCTOR
     // --------------------------------------------------------------------------------------------
