--- conflicted
+++ resolved
@@ -21,10 +21,6 @@
 impl Air for FibAir {
     type BaseField = BaseElement;
     type PublicInputs = BaseElement;
-<<<<<<< HEAD
-    type LogUpGkrEvaluator = air::DummyLogUpGkrEval<Self::BaseField, Self::PublicInputs>;
-=======
->>>>>>> aef404d4
 
     // CONSTRUCTOR
     // --------------------------------------------------------------------------------------------
