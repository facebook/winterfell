// Copyright (c) Facebook, Inc. and its affiliates.
//
// This source code is licensed under the MIT license found in the
// LICENSE file in the root directory of this source tree.

use alloc::vec::Vec;

use air::{
    Air, AirContext, Assertion, DummyLogUpGkrEval, EvaluationFrame, FieldExtension, ProofOptions,
    TraceInfo, TransitionConstraintDegree,
};
use math::{fields::f64::BaseElement, FieldElement, StarkField};

use crate::TraceTable;

// FIBONACCI TRACE BUILDER
// ================================================================================================

pub fn build_fib_trace(length: usize) -> TraceTable<BaseElement> {
    assert!(length.is_power_of_two(), "length must be a power of 2");

    let mut reg1 = vec![BaseElement::ONE];
    let mut reg2 = vec![BaseElement::ONE];

    for i in 0..(length / 2 - 1) {
        reg1.push(reg1[i] + reg2[i]);
        reg2.push(reg1[i] + BaseElement::from(2u8) * reg2[i]);
    }

    TraceTable::init(vec![reg1, reg2])
}

// MOCK AIR
// ================================================================================================

pub struct MockAir {
    context: AirContext<BaseElement, ()>,
    assertions: Vec<Assertion<BaseElement>>,
    periodic_columns: Vec<Vec<BaseElement>>,
}

impl MockAir {
    pub fn with_trace_length(trace_length: usize) -> Self {
        Self::new(
            TraceInfo::new(4, trace_length),
            (),
            ProofOptions::new(32, 8, 0, FieldExtension::None, 4, 31),
        )
    }

    pub fn with_periodic_columns(
        column_values: Vec<Vec<BaseElement>>,
        trace_length: usize,
    ) -> Self {
        let mut result = Self::new(
            TraceInfo::new(4, trace_length),
            (),
            ProofOptions::new(32, 8, 0, FieldExtension::None, 4, 31),
        );
        result.periodic_columns = column_values;
        result
    }

    pub fn with_assertions(assertions: Vec<Assertion<BaseElement>>, trace_length: usize) -> Self {
        let mut result = Self::new(
            TraceInfo::new(4, trace_length),
            (),
            ProofOptions::new(32, 8, 0, FieldExtension::None, 4, 31),
        );
        result.assertions = assertions;
        result
    }
}

impl Air for MockAir {
    type BaseField = BaseElement;
    type PublicInputs = ();
<<<<<<< HEAD
    type LogUpGkrEvaluator = DummyLogUpGkrEval<Self::BaseField, ()>;
=======
>>>>>>> aef404d4

    fn new(trace_info: TraceInfo, _pub_inputs: (), _options: ProofOptions) -> Self {
        let context = build_context(trace_info, 8, 1);
        MockAir {
            context,
            assertions: Vec::new(),
            periodic_columns: Vec::new(),
        }
    }

    fn context(&self) -> &AirContext<Self::BaseField, Self::PublicInputs> {
        &self.context
    }

    fn evaluate_transition<E: FieldElement + From<Self::BaseField>>(
        &self,
        _frame: &EvaluationFrame<E>,
        _periodic_values: &[E],
        _result: &mut [E],
    ) {
    }

    fn get_assertions(&self) -> Vec<Assertion<Self::BaseField>> {
        self.assertions.clone()
    }

    fn get_periodic_column_values(&self) -> Vec<Vec<Self::BaseField>> {
        self.periodic_columns.clone()
    }
}

// HELPER FUNCTIONS
// ================================================================================================

fn build_context<B: StarkField>(
    trace_info: TraceInfo,
    blowup_factor: usize,
    num_assertions: usize,
) -> AirContext<B, ()> {
    let options = ProofOptions::new(32, blowup_factor, 0, FieldExtension::None, 4, 31);
    let t_degrees = vec![TransitionConstraintDegree::new(2)];
    AirContext::new(trace_info, (), t_degrees, num_assertions, options)
}<|MERGE_RESOLUTION|>--- conflicted
+++ resolved
@@ -75,10 +75,6 @@
 impl Air for MockAir {
     type BaseField = BaseElement;
     type PublicInputs = ();
-<<<<<<< HEAD
-    type LogUpGkrEvaluator = DummyLogUpGkrEval<Self::BaseField, ()>;
-=======
->>>>>>> aef404d4
 
     fn new(trace_info: TraceInfo, _pub_inputs: (), _options: ProofOptions) -> Self {
         let context = build_context(trace_info, 8, 1);
