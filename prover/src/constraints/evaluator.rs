--- conflicted
+++ resolved
@@ -200,8 +200,8 @@
         fragment: &mut EvaluationTableFragment<E>,
     ) {
         // initialize buffers to hold trace values and evaluation results at each step
-        let mut main_frame = EvaluationFrame::new(trace.main_trace_width());
-        let mut aux_frame = EvaluationFrame::new(trace.aux_trace_width());
+        let mut main_frame = A::Frame::new(self.air);
+        let mut aux_frame = A::AuxFrame::new(self.air);
         let mut tm_evaluations = vec![E::BaseField::ZERO; self.num_main_transition_constraints()];
         let mut ta_evaluations = vec![E::ZERO; self.num_aux_transition_constraints()];
         let mut evaluations = vec![E::ZERO; fragment.num_columns()];
@@ -264,7 +264,7 @@
     #[rustfmt::skip]
     fn evaluate_main_transition(
         &self,
-        main_frame: &EvaluationFrame<E::BaseField>,
+        main_frame: &A::Frame,
         x: E::BaseField,
         step: usize,
         evaluations: &mut [E::BaseField],
@@ -294,14 +294,9 @@
     #[rustfmt::skip]
     fn evaluate_aux_transition(
         &self,
-<<<<<<< HEAD
-        frame: &A::Frame,
-        x: A::BaseField,
-=======
-        main_frame: &EvaluationFrame<E::BaseField>,
-        aux_frame: &EvaluationFrame<E>,
+        main_frame: &A::Frame,
+        aux_frame: &A::Frame,
         x: E::BaseField,
->>>>>>> 336b0fa1
         step: usize,
         evaluations: &mut [E],
     ) -> E {
