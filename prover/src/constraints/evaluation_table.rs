--- conflicted
+++ resolved
@@ -3,12 +3,8 @@
 // This source code is licensed under the MIT license found in the
 // LICENSE file in the root directory of this source tree.
 
-<<<<<<< HEAD
 use super::{ConstraintDivisor, StarkDomain};
-=======
-use super::{CompositionPolyTrace, ConstraintDivisor, StarkDomain};
 use alloc::vec::Vec;
->>>>>>> 3d961ee7
 use math::{batch_inversion, FieldElement, StarkField};
 use utils::{batch_iter_mut, iter_mut, uninit_vector};
 
