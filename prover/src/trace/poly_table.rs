// Copyright (c) Facebook, Inc. and its affiliates.
//
// This source code is licensed under the MIT license found in the
// LICENSE file in the root directory of this source tree.

use crate::{
    matrix::{ColumnIter, MultiColumnIter},
    ColMatrix,
};
<<<<<<< HEAD
use air::{proof::OodFrameTraceStates, LagrangeKernelEvaluationFrame};
=======
use alloc::vec::Vec;
>>>>>>> 3d961ee7
use math::{FieldElement, StarkField};

// TRACE POLYNOMIAL TABLE
// ================================================================================================

/// Trace polynomials in coefficient from for all segments of the execution trace.
///
/// Coefficients of the polynomials for the main trace segment are always in the base field.
/// However, coefficients of the polynomials for the auxiliary trace segments may be either in the
/// base field, or in the extension field, depending on whether extension field is being used.
pub struct TracePolyTable<E: FieldElement> {
    main_segment_polys: ColMatrix<E::BaseField>,
    aux_segment_polys: Vec<ColMatrix<E>>,
    lagrange_kernel_column_idx: Option<usize>,
}

impl<E: FieldElement> TracePolyTable<E> {
    // CONSTRUCTOR
    // --------------------------------------------------------------------------------------------
    /// Creates a new table of trace polynomials from the provided main trace segment polynomials.
    pub fn new(main_trace_polys: ColMatrix<E::BaseField>) -> Self {
        Self {
            main_segment_polys: main_trace_polys,
            aux_segment_polys: Vec::new(),
            lagrange_kernel_column_idx: None,
        }
    }

    // STATE MUTATORS
    // --------------------------------------------------------------------------------------------

    /// Adds the provided auxiliary segment polynomials to this polynomial table.
    pub fn add_aux_segment(
        &mut self,
        aux_segment_polys: ColMatrix<E>,
        lagrange_kernel_column_idx: Option<usize>,
    ) {
        assert_eq!(
            self.main_segment_polys.num_rows(),
            aux_segment_polys.num_rows(),
            "polynomials in auxiliary segment must be of the same size as in the main segment"
        );
        self.aux_segment_polys.push(aux_segment_polys);
        self.lagrange_kernel_column_idx = lagrange_kernel_column_idx;
    }

    // PUBLIC ACCESSORS
    // --------------------------------------------------------------------------------------------

    /// Returns the size of each polynomial - i.e. size of a vector needed to hold a polynomial.
    pub fn poly_size(&self) -> usize {
        self.main_segment_polys.num_rows()
    }

    /// Evaluates all trace polynomials (across all trace segments) at the specified point `x`.
    pub fn evaluate_at(&self, x: E) -> Vec<E> {
        let mut result = self.main_segment_polys.evaluate_columns_at(x);
        for aux_polys in self.aux_segment_polys.iter() {
            result.append(&mut aux_polys.evaluate_columns_at(x));
        }
        result
    }

    /// Returns an out-of-domain evaluation frame constructed by evaluating trace polynomials for
    /// all columns at points z and z * g, where g is the generator of the trace
    /// domain. Additionally, if the Lagrange kernel auxiliary column is present, we also evaluate
    /// that column over the points: z, z * g, z * g^2, z * g^4, ..., z * g^(2^(v-1)), where v =
    /// log(trace_len).
    pub fn get_ood_frame(&self, z: E) -> OodFrameTraceStates<E> {
        let log_trace_len = self.poly_size().ilog2();
        let g = E::from(E::BaseField::get_root_of_unity(log_trace_len));
        let current_frame = self.evaluate_at(z);
        let next_frame = self.evaluate_at(z * g);

        let lagrange_kernel_frame = self.lagrange_kernel_column_idx.map(|col_idx| {
            let lagrange_kernel_col_poly = self.aux_segment_polys[0].get_column(col_idx);

            LagrangeKernelEvaluationFrame::from_lagrange_kernel_column_poly(
                lagrange_kernel_col_poly,
                z,
            )
        });

        OodFrameTraceStates::new(current_frame, next_frame, lagrange_kernel_frame)
    }

    /// Returns an iterator over the polynomials of the main trace segment.
    pub fn main_trace_polys(&self) -> ColumnIter<E::BaseField> {
        self.main_segment_polys.columns()
    }

    /// Returns an iterator over the polynomials of all auxiliary trace segments.
    pub fn aux_trace_polys(&self) -> MultiColumnIter<E> {
        MultiColumnIter::new(self.aux_segment_polys.as_slice())
    }

    // TEST HELPERS
    // --------------------------------------------------------------------------------------------

    /// Returns the number of polynomials in the main segment of the trace.
    #[cfg(test)]
    pub fn num_main_trace_polys(&self) -> usize {
        self.main_segment_polys.num_cols()
    }

    /// Returns a polynomial from the main segment of the trace at the specified index.
    #[cfg(test)]
    pub fn get_main_trace_poly(&self, idx: usize) -> &[E::BaseField] {
        self.main_segment_polys.get_column(idx)
    }
}<|MERGE_RESOLUTION|>--- conflicted
+++ resolved
@@ -7,11 +7,8 @@
     matrix::{ColumnIter, MultiColumnIter},
     ColMatrix,
 };
-<<<<<<< HEAD
 use air::{proof::OodFrameTraceStates, LagrangeKernelEvaluationFrame};
-=======
 use alloc::vec::Vec;
->>>>>>> 3d961ee7
 use math::{FieldElement, StarkField};
 
 // TRACE POLYNOMIAL TABLE
