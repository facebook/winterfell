// Copyright (c) Facebook, Inc. and its affiliates.
//
// This source code is licensed under the MIT license found in the
// LICENSE file in the root directory of this source tree.

use super::{ColMatrix, Trace};
<<<<<<< HEAD
use air::{EvaluationFrame, TraceInfo};
=======
use air::{EvaluationFrame, TraceInfo, TraceLayout};
use alloc::vec::Vec;
>>>>>>> 3d961ee7
use math::{FieldElement, StarkField};
use utils::uninit_vector;

#[cfg(feature = "concurrent")]
use utils::{iterators::*, rayon};

// CONSTANTS
// ================================================================================================

const MIN_FRAGMENT_LENGTH: usize = 2;

// TRACE TABLE
// ================================================================================================
/// A concrete implementation of the [Trace] trait.
///
/// This implementation supports concurrent trace generation and should be sufficient for most use
/// cases. There are two ways to create a trace table trace.
///
/// First, you can use the [TraceTable::init()] function which takes a set of vectors as a
/// parameter, where each vector contains values for a given column of the trace. This approach
/// allows you to build an execution trace as you see fit, as long as it meets a basic set of
/// requirements. These requirements are:
///
/// 1. Lengths of all columns in the execution trace must be the same.
/// 2. The length of the columns must be some power of two.
///
/// The other approach is to use [TraceTable::new()] function, which takes trace width and
/// length as parameters. This function will allocate memory for the trace, but will not fill it
/// with data. To fill the execution trace, you can use the [fill()](TraceTable::fill) method,
/// which takes two closures as parameters:
///
/// 1. The first closure is responsible for initializing the first state of the computation
///    (the first row of the execution trace).
/// 2. The second closure receives the previous state of the execution trace as input, and must
///    update it to the next state of the computation.
///
/// You can also use [TraceTable::with_meta()] function to create a blank execution trace.
/// This function work just like [TraceTable::new()] function, but also takes a metadata
/// parameter which can be an arbitrary sequence of bytes up to 64KB in size.
///
/// # Concurrent trace generation
/// For computations which consist of many small independent computations, we can generate the
/// execution trace of the entire computation by building fragments of the trace in parallel,
/// and then joining these fragments together.
///
/// For this purpose, `TraceTable` struct exposes [fragments()](TraceTable::fragments)
/// method, which takes fragment length as a parameter, breaks the execution trace into equally
/// sized fragments, and returns an iterator over these fragments. You can then use fragment's
/// [fill()](TraceTableFragment::fill) method to fill all fragments with data in parallel.
/// The semantics of the fragment's [TraceTableFragment::fill()] method are identical to the
/// semantics of the [TraceTable::fill()] method.
#[derive(Debug, Clone)]
pub struct TraceTable<B: StarkField> {
    info: TraceInfo,
    trace: ColMatrix<B>,
}

impl<B: StarkField> TraceTable<B> {
    // CONSTRUCTORS
    // --------------------------------------------------------------------------------------------

    /// Creates a new execution trace of the specified width and length.
    ///
    /// This allocates all the required memory for the trace, but does not initialize it. It is
    /// expected that the trace will be filled using one of the data mutator methods.
    ///
    /// # Panics
    /// Panics if:
    /// * `width` is zero or greater than 255.
    /// * `length` is smaller than 8, greater than biggest multiplicative subgroup in the field
    ///   `B`, or is not a power of two.
    pub fn new(width: usize, length: usize) -> Self {
        Self::with_meta(width, length, vec![])
    }

    /// Creates a new execution trace of the specified width and length, and with the specified
    /// metadata.
    ///
    /// This allocates all the required memory for the trace, but does not initialize it. It is
    /// expected that the trace will be filled using one of the data mutator methods.
    ///
    /// # Panics
    /// Panics if:
    /// * `width` is zero or greater than 255.
    /// * `length` is smaller than 8, greater than the biggest multiplicative subgroup in the
    ///   field `B`, or is not a power of two.
    /// * Length of `meta` is greater than 65535;
    pub fn with_meta(width: usize, length: usize, meta: Vec<u8>) -> Self {
        let info = TraceInfo::with_meta(width, length, meta);
        assert!(
            length.ilog2() <= B::TWO_ADICITY,
            "execution trace length cannot exceed 2^{} steps, but was 2^{}",
            B::TWO_ADICITY,
            length.ilog2()
        );

        let columns = unsafe { (0..width).map(|_| uninit_vector(length)).collect() };

        Self {
            info,
            trace: ColMatrix::new(columns),
        }
    }

    /// Creates a new execution trace from a list of provided trace columns.
    ///
    /// # Panics
    /// Panics if:
    /// * The `columns` vector is empty or has over 255 columns.
    /// * Number of elements in any of the columns is smaller than 8, greater than the biggest
    ///   multiplicative subgroup in the field `B`, or is not a power of two.
    /// * Number of elements is not identical for all columns.
    pub fn init(columns: Vec<Vec<B>>) -> Self {
        assert!(!columns.is_empty(), "execution trace must consist of at least one column");

        let trace_length = columns[0].len();
        let info = TraceInfo::with_meta(columns.len(), trace_length, Vec::new());

        assert!(
            trace_length.ilog2() <= B::TWO_ADICITY,
            "execution trace length cannot exceed 2^{} steps, but was 2^{}",
            B::TWO_ADICITY,
            trace_length.ilog2()
        );

        for column in columns.iter().skip(1) {
            assert_eq!(column.len(), trace_length, "all columns traces must have the same length");
        }

        Self {
            info,
            trace: ColMatrix::new(columns),
        }
    }

    // DATA MUTATORS
    // --------------------------------------------------------------------------------------------

    /// Updates a value in a single cell of the execution trace.
    ///
    /// Specifically, the value in the specified `column` and the specified `step` is set to the
    /// provide `value`.
    ///
    /// # Panics
    /// Panics if either `column` or `step` are out of bounds for this execution trace.
    pub fn set(&mut self, column: usize, step: usize, value: B) {
        self.trace.set(column, step, value)
    }

    /// Fill all rows in the execution trace.
    ///
    /// The rows are filled by executing the provided closures as follows:
    /// - `init` closure is used to initialize the first row of the trace; it receives a mutable
    ///   reference to the first state initialized to all zeros. The contents of the state are
    ///   copied into the first row of the trace after the closure returns.
    /// - `update` closure is used to populate all subsequent rows of the trace; it receives two
    ///   parameters:
    ///   - index of the last updated row (starting with 0).
    ///   - a mutable reference to the last updated state; the contents of the state are copied
    ///     into the next row of the trace after the closure returns.
    pub fn fill<I, U>(&mut self, init: I, mut update: U)
    where
        I: FnOnce(&mut [B]),
        U: FnMut(usize, &mut [B]),
    {
        let mut state = vec![B::ZERO; self.info.main_trace_width()];
        init(&mut state);
        self.update_row(0, &state);

        for i in 0..self.info.length() - 1 {
            update(i, &mut state);
            self.update_row(i + 1, &state);
        }
    }

    /// Updates a single row in the execution trace with provided data.
    pub fn update_row(&mut self, step: usize, state: &[B]) {
        self.trace.update_row(step, state);
    }

    // FRAGMENTS
    // --------------------------------------------------------------------------------------------

    /// Breaks the execution trace into mutable fragments.
    ///
    /// The number of rows in each fragment will be equal to `fragment_length` parameter. The
    /// returned fragments can be used to update data in the trace from multiple threads.
    ///
    /// # Panics
    /// Panics if `fragment_length` is smaller than 2, greater than the length of the trace,
    /// or is not a power of two.
    #[cfg(not(feature = "concurrent"))]
    pub fn fragments(
        &mut self,
        fragment_length: usize,
    ) -> alloc::vec::IntoIter<TraceTableFragment<B>> {
        self.build_fragments(fragment_length).into_iter()
    }

    /// Breaks the execution trace into mutable fragments.
    ///
    /// The number of rows in each fragment will be equal to `fragment_length` parameter. The
    /// returned fragments can be used to update data in the trace from multiple threads.
    ///
    /// # Panics
    /// Panics if `fragment_length` is smaller than 2, greater than the length of the trace,
    /// or is not a power of two.
    #[cfg(feature = "concurrent")]
    pub fn fragments(
        &mut self,
        fragment_length: usize,
    ) -> rayon::vec::IntoIter<TraceTableFragment<B>> {
        self.build_fragments(fragment_length).into_par_iter()
    }

    /// Returns a vector of trace fragments each covering the number of steps specified by the
    /// `fragment_length` parameter.
    fn build_fragments(&mut self, fragment_length: usize) -> Vec<TraceTableFragment<B>> {
        assert!(
            fragment_length >= MIN_FRAGMENT_LENGTH,
            "fragment length must be at least {MIN_FRAGMENT_LENGTH}, but was {fragment_length}"
        );
        assert!(
            fragment_length <= self.info.length(),
            "length of a fragment cannot exceed {}, but was {}",
            self.info.length(),
            fragment_length
        );
        assert!(fragment_length.is_power_of_two(), "fragment length must be a power of 2");
        let num_fragments = self.info.length() / fragment_length;

        let mut fragment_data = (0..num_fragments).map(|_| Vec::new()).collect::<Vec<_>>();
        self.trace.columns_mut().for_each(|column| {
            for (i, fragment) in column.chunks_mut(fragment_length).enumerate() {
                fragment_data[i].push(fragment);
            }
        });

        fragment_data
            .into_iter()
            .enumerate()
            .map(|(i, data)| TraceTableFragment {
                index: i,
                offset: i * fragment_length,
                data,
            })
            .collect()
    }

    // PUBLIC ACCESSORS
    // --------------------------------------------------------------------------------------------

    /// Returns the number of columns in this execution trace.
    pub fn width(&self) -> usize {
        self.info.main_trace_width()
    }

    /// Returns the entire trace column at the specified index.
    pub fn get_column(&self, col_idx: usize) -> &[B] {
        self.trace.get_column(col_idx)
    }

    /// Returns value of the cell in the specified column at the specified row of this trace.
    pub fn get(&self, column: usize, step: usize) -> B {
        self.trace.get(column, step)
    }

    /// Reads a single row from this execution trace into the provided target.
    pub fn read_row_into(&self, step: usize, target: &mut [B]) {
        self.trace.read_row_into(step, target);
    }
}

// TRACE TRAIT IMPLEMENTATION
// ================================================================================================

impl<B: StarkField> Trace for TraceTable<B> {
    type BaseField = B;

    fn info(&self) -> &TraceInfo {
        &self.info
    }

    fn read_main_frame(&self, row_idx: usize, frame: &mut EvaluationFrame<Self::BaseField>) {
        let next_row_idx = (row_idx + 1) % self.info.length();
        self.trace.read_row_into(row_idx, frame.current_mut());
        self.trace.read_row_into(next_row_idx, frame.next_mut());
    }

    fn main_segment(&self) -> &ColMatrix<B> {
        &self.trace
    }

    fn build_aux_segment<E>(
        &mut self,
        _aux_segments: &[ColMatrix<E>],
        _rand_elements: &[E],
        _lagrange_rand_elements: Option<&[E]>,
    ) -> Option<ColMatrix<E>>
    where
        E: FieldElement<BaseField = Self::BaseField>,
    {
        None
    }
}

// TRACE FRAGMENTS
// ================================================================================================
/// A set of consecutive rows of an execution trace.
///
/// An execution trace fragment is a "view" into the specific execution trace. Updating data in
/// the fragment, directly updates the data in the underlying execution trace.
///
/// A fragment cannot be instantiated directly but is created by executing
/// [TraceTable::fragments()] method.
///
/// A fragment always contains contiguous rows, and the number of rows is guaranteed to be a power
/// of two.
pub struct TraceTableFragment<'a, B: StarkField> {
    index: usize,
    offset: usize,
    data: Vec<&'a mut [B]>,
}

impl<'a, B: StarkField> TraceTableFragment<'a, B> {
    // PUBLIC ACCESSORS
    // --------------------------------------------------------------------------------------------

    /// Returns the index of this fragment.
    pub fn index(&self) -> usize {
        self.index
    }

    /// Returns the step at which the fragment starts in the context of the original execution
    /// trace.
    pub fn offset(&self) -> usize {
        self.offset
    }

    /// Returns the number of rows in this execution trace fragment.
    pub fn length(&self) -> usize {
        self.data[0].len()
    }

    /// Returns the width of the fragment (same as the width of the underlying execution trace).
    pub fn width(&self) -> usize {
        self.data.len()
    }

    // DATA MUTATORS
    // --------------------------------------------------------------------------------------------

    /// Fills all rows in the fragment.
    ///
    /// The rows are filled by executing the provided closures as follows:
    /// - `init` closure is used to initialize the first row of the fragment; it receives a
    ///   mutable reference to the first state initialized to all zeros. Contents of the state are
    ///   copied into the first row of the fragment after the closure returns.
    /// - `update` closure is used to populate all subsequent rows of the fragment; it receives two
    ///   parameters:
    ///   - index of the last updated row (starting with 0).
    ///   - a mutable reference to the last updated state; the contents of the state are copied
    ///     into the next row of the fragment after the closure returns.
    pub fn fill<I, T>(&mut self, init_state: I, mut update_state: T)
    where
        I: FnOnce(&mut [B]),
        T: FnMut(usize, &mut [B]),
    {
        let mut state = vec![B::ZERO; self.width()];
        init_state(&mut state);
        self.update_row(0, &state);

        for i in 0..self.length() - 1 {
            update_state(i, &mut state);
            self.update_row(i + 1, &state);
        }
    }

    /// Updates a single row in the fragment with provided data.
    pub fn update_row(&mut self, row_idx: usize, row_data: &[B]) {
        for (column, &value) in self.data.iter_mut().zip(row_data) {
            column[row_idx] = value;
        }
    }
}<|MERGE_RESOLUTION|>--- conflicted
+++ resolved
@@ -4,12 +4,8 @@
 // LICENSE file in the root directory of this source tree.
 
 use super::{ColMatrix, Trace};
-<<<<<<< HEAD
 use air::{EvaluationFrame, TraceInfo};
-=======
-use air::{EvaluationFrame, TraceInfo, TraceLayout};
 use alloc::vec::Vec;
->>>>>>> 3d961ee7
 use math::{FieldElement, StarkField};
 use utils::uninit_vector;
 
