--- conflicted
+++ resolved
@@ -155,17 +155,11 @@
 
         // initialize buffers to hold evaluation frames and results of constraint evaluations
         let mut x = Self::BaseField::ONE;
-<<<<<<< HEAD
-        let mut main_frame = EvaluationFrame::new(self.get_info().main_trace_width());
+        let mut main_frame = EvaluationFrame::new(self.main_trace_width());
         let mut aux_frame = if air.trace_info().is_multi_segment()
             && !air.trace_info().aux_segment_has_only_lagrange_kernel_column()
         {
-            Some(EvaluationFrame::<E>::new(self.get_info().aux_trace_width()))
-=======
-        let mut main_frame = EvaluationFrame::new(self.main_trace_width());
-        let mut aux_frame = if air.trace_info().is_multi_segment() {
             Some(EvaluationFrame::<E>::new(self.aux_trace_width()))
->>>>>>> 44b4961d
         } else {
             None
         };
