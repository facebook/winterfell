// Copyright (c) Facebook, Inc. and its affiliates.
//
// This source code is licensed under the MIT license found in the
// LICENSE file in the root directory of this source tree.

//! This crate contains Winterfell STARK prover.
//!
//! This prover can be used to generate proofs of computational integrity using the
//! [STARK](https://eprint.iacr.org/2018/046) (Scalable Transparent ARguments of Knowledge)
//! protocol.
//!
//! When the crate is compiled with `concurrent` feature enabled, proof generation will be
//! performed in multiple threads (usually, as many threads as there are logical cores on the
//! machine). The number of threads can be configured via `RAYON_NUM_THREADS` environment
//! variable.
//!
//! # Usage
//! To generate a proof that a computation was executed correctly, you'll need to do the
//! following:
//!
//! 1. Define an *algebraic intermediate representation* (AIR) for your computation. This can
//!    be done by implementing [Air] trait.
//! 2. Define an execution trace for your computation. This can be done by implementing [Trace]
//!    trait. Alternatively, you can use [TraceTable] struct which already implements [Trace]
//!    trait in cases when this generic implementation works for your use case.
//! 3. Execute your computation and record its execution trace.
//! 4. Define your prover by implementing [Prover] trait. Then execute [Prover::prove()] function
//!    passing the trace generated in the previous step into it as a parameter. The function will
//!    return a instance of [Proof].
//!
//! This [Proof] can be serialized and sent to a STARK verifier for verification. The size
//! of proof depends on the specifics of a given computation, but for most computations it should
//! be in the range between 15 KB (for very small computations) and 300 KB (for very large
//! computations).
//!
//! Proof generation time is also highly dependent on the specifics of a given computation, but
//! also depends on the capabilities of the machine used to generate the proofs (i.e. on number
//! of CPU cores and memory bandwidth).

#![no_std]

#[macro_use]
extern crate alloc;

pub use air::{
    proof, proof::Proof, Air, AirContext, Assertion, BoundaryConstraint, BoundaryConstraintGroup,
    ConstraintCompositionCoefficients, ConstraintDivisor, DeepCompositionCoefficients,
    EvaluationFrame, FieldExtension, LagrangeKernelRandElements, ProofOptions, TraceInfo,
    TransitionConstraintDegree,
};
<<<<<<< HEAD
use air::{AuxRandElements, LogUpGkrEvaluator};
=======
use air::{AuxRandElements, GkrData, LogUpGkrEvaluator};
>>>>>>> ac9561d7
pub use crypto;
use crypto::{ElementHasher, RandomCoin, VectorCommitment};
use fri::FriProver;
pub use math;
use math::{
    fft::infer_degree,
    fields::{CubeExtension, QuadExtension},
    ExtensibleField, FieldElement, StarkField, ToElements,
};
use sumcheck::FinalOpeningClaim;
use tracing::{event, info_span, instrument, Level};
pub use utils::{
    iterators, ByteReader, ByteWriter, Deserializable, DeserializationError, Serializable,
    SliceReader,
};

mod domain;
pub use domain::StarkDomain;

pub mod matrix;
use matrix::{ColMatrix, RowMatrix};

mod constraints;
pub use constraints::{
    CompositionPoly, CompositionPolyTrace, ConstraintCommitment, ConstraintEvaluator,
    DefaultConstraintEvaluator,
};

mod composer;
use composer::DeepCompositionPoly;

mod trace;
use maybe_async::{maybe_async, maybe_await};
pub use trace::{
    AuxTraceWithMetadata, DefaultTraceLde, Trace, TraceLde, TracePolyTable, TraceTable,
    TraceTableFragment,
};

mod logup_gkr;
<<<<<<< HEAD
use logup_gkr::{build_lagrange_column, build_s_column, generate_gkr_randomness, prove_gkr};
=======
use logup_gkr::{build_lagrange_column, build_s_column, prove_gkr};
>>>>>>> ac9561d7

mod channel;
use channel::ProverChannel;

mod errors;
pub use errors::ProverError;

#[cfg(test)]
pub mod tests;

// PROVER
// ================================================================================================

// this segment width seems to give the best performance for small fields (i.e., 64 bits)
const DEFAULT_SEGMENT_WIDTH: usize = 8;

/// Defines a STARK prover for a computation.
///
/// A STARK prover can be used to generate STARK proofs. The prover contains definitions of a
/// computation's AIR (specified via [Air](Prover::Air) associated type), execution trace
/// (specified via [Trace](Prover::Trace) associated type) and hash function to be used (specified
/// via [HashFn](Prover::HashFn) associated type), and exposes [prove()](Prover::prove) method which
/// can be used to build STARK proofs for provided execution traces.
///
/// Thus, once a prover is defined and instantiated, generating a STARK proof consists of two
/// steps:
/// 1. Build an execution trace for a specific instance of the computation.
/// 2. Invoke [Prover::prove()] method generate a proof using the trace from the previous step
///    as a witness.
///
/// The generated proof is built using protocol parameters defined by the [ProofOptions] struct
/// return from [Prover::options] method.
///
/// To further customize the prover, implementers can specify custom implementations of the
/// [RandomCoin], [TraceLde], and [ConstraintEvaluator] associated types (default implementations
/// of these types are provided with the prover). For example, providing custom implementations
/// of [TraceLde] and/or [ConstraintEvaluator] can be beneficial when some steps of proof
/// generation can be delegated to non-CPU hardware (e.g., GPUs).
pub trait Prover {
    /// Base field for the computation described by this prover.
    type BaseField: StarkField + ExtensibleField<2> + ExtensibleField<3>;

    /// Algebraic intermediate representation (AIR) for the computation described by this prover.
    type Air: Air<BaseField = Self::BaseField>;

    /// Execution trace of the computation described by this prover.
    type Trace: Trace<BaseField = Self::BaseField> + Send + Sync;

    /// Hash function to be used.
    type HashFn: ElementHasher<BaseField = Self::BaseField>;

    /// Vector commitment scheme to be used.
    type VC: VectorCommitment<Self::HashFn>;

    /// PRNG to be used for generating random field elements.
    type RandomCoin: RandomCoin<BaseField = Self::BaseField, Hasher = Self::HashFn>;

    /// Trace low-degree extension for building the LDEs of trace segments and their commitments.
    type TraceLde<E>: TraceLde<E, HashFn = Self::HashFn, VC = Self::VC>
    where
        E: FieldElement<BaseField = Self::BaseField>;

    /// Constraints evaluator used to evaluate AIR constraints over the extended execution trace.
    type ConstraintEvaluator<'a, E>: ConstraintEvaluator<E, Air = Self::Air>
    where
        E: FieldElement<BaseField = Self::BaseField>;

    // REQUIRED METHODS
    // --------------------------------------------------------------------------------------------

    /// Returns a set of public inputs for an instance of the computation defined by the provided
    /// trace.
    ///
    /// Public inputs need to be shared with the verifier in order for them to verify a proof.
    fn get_pub_inputs(&self, trace: &Self::Trace) -> <<Self as Prover>::Air as Air>::PublicInputs;

    /// Returns [ProofOptions] which this prover uses to generate STARK proofs.
    ///
    /// Proof options defines basic protocol parameters such as: number of queries, blowup factor,
    /// grinding factor etc. These properties directly inform such metrics as proof generation time,
    /// proof size, and proof security level.
    fn options(&self) -> &ProofOptions;

    /// Takes the main trace segment columns as input, interpolates them into polynomials in
    /// coefficient form, and evaluates the polynomials over the LDE domain.
    ///
    /// Returns a tuple containing a [TracePolyTable] with the trace polynomials for the main trace
    /// and a new [TraceLde] instance from which the LDE and trace commitments can be obtained.
    #[maybe_async]
    fn new_trace_lde<E>(
        &self,
        trace_info: &TraceInfo,
        main_trace: &ColMatrix<Self::BaseField>,
        domain: &StarkDomain<Self::BaseField>,
    ) -> (Self::TraceLde<E>, TracePolyTable<E>)
    where
        E: FieldElement<BaseField = Self::BaseField>;

    /// Returns a new constraint evaluator which can be used to evaluate transition and boundary
    /// constraints over the extended execution trace.
    #[maybe_async]
    fn new_evaluator<'a, E>(
        &self,
        air: &'a Self::Air,
        aux_rand_elements: Option<AuxRandElements<E>>,
        composition_coefficients: ConstraintCompositionCoefficients<E>,
    ) -> Self::ConstraintEvaluator<'a, E>
    where
        E: FieldElement<BaseField = Self::BaseField>;

    // PROVIDED METHODS
    // --------------------------------------------------------------------------------------------

<<<<<<< HEAD
    /// Builds and returns the auxiliary trace.
    #[allow(unused_variables)]
    #[maybe_async]
    fn build_aux_trace<E>(
        &self,
        main_trace: &Self::Trace,
        aux_rand_elements: &AuxRandElements<E>,
    ) -> ColMatrix<E>
    where
        E: FieldElement<BaseField = Self::BaseField>,
    {
        unimplemented!("`Prover::build_aux_trace` needs to be implemented when the trace has an auxiliary segment.")
    }

    /// Builds and returns the auxiliary trace.
    #[allow(unused_variables)]
    #[maybe_async]
    fn build_aux_trace_wrapper<E>(
        &self,
        air: &Self::Air,
        main_trace: &Self::Trace,
        aux_rand_elements: &AuxRandElements<E>,
    ) -> ColMatrix<E>
=======
    /// Builds and returns the auxiliary trace.
    #[allow(unused_variables)]
    #[maybe_async]
    fn build_aux_trace<E>(&self, main_trace: &Self::Trace, aux_rand_elements: &[E]) -> ColMatrix<E>
>>>>>>> ac9561d7
    where
        E: FieldElement<BaseField = Self::BaseField>,
    {
        let mut aux_trace = self.build_aux_trace(main_trace, aux_rand_elements);

        if let Some(lagrange_randomness) = aux_rand_elements.lagrange() {
            let evaluator = air.get_logup_gkr_evaluator::<E>();
            let lagrange_col = build_lagrange_column(lagrange_randomness);
            let s_col = build_s_column(
                main_trace,
                aux_rand_elements.gkr_data().expect("should not be empty"),
                &evaluator,
                &lagrange_col,
            );

            aux_trace.merge_column(s_col);
            aux_trace.merge_column(lagrange_col);
        }

        aux_trace
    }

    /// Returns a STARK proof attesting to a correct execution of a computation defined by the
    /// provided trace.
    ///
    /// The returned [Proof] attests that the specified `trace` is a valid execution trace of the
    /// computation described by [Self::Air](Prover::Air) and generated using some set of secret and
    /// public inputs. It may also contain a GKR proof, further documented in [`Proof`].
    /// Public inputs must match the value returned from
    /// [Self::get_pub_inputs()](Prover::get_pub_inputs) for the provided trace.
    #[maybe_async]
    fn prove(&self, trace: Self::Trace) -> Result<Proof, ProverError>
    where
        <Self::Air as Air>::PublicInputs: Send,
    {
        // figure out which version of the generic proof generation procedure to run. this is a sort
        // of static dispatch for selecting two generic parameter: extension field and hash
        // function.
        match self.options().field_extension() {
            FieldExtension::None => maybe_await!(self.generate_proof::<Self::BaseField>(trace)),
            FieldExtension::Quadratic => {
                if !<QuadExtension<Self::BaseField>>::is_supported() {
                    return Err(ProverError::UnsupportedFieldExtension(2));
                }
                maybe_await!(self.generate_proof::<QuadExtension<Self::BaseField>>(trace))
            },
            FieldExtension::Cubic => {
                if !<CubeExtension<Self::BaseField>>::is_supported() {
                    return Err(ProverError::UnsupportedFieldExtension(3));
                }
                maybe_await!(self.generate_proof::<CubeExtension<Self::BaseField>>(trace))
            },
        }
    }

    // HELPER METHODS
    // --------------------------------------------------------------------------------------------

    /// Performs the actual proof generation procedure, generating the proof that the provided
    /// execution `trace` is valid against this prover's AIR.
    /// TODO: make this function un-callable externally?
    #[doc(hidden)]
    #[maybe_async]
    fn generate_proof<E>(&self, trace: Self::Trace) -> Result<Proof, ProverError>
    where
        E: FieldElement<BaseField = Self::BaseField>,
        <Self::Air as Air>::PublicInputs: Send,
    {
        // 0 ----- instantiate AIR and prover channel ---------------------------------------------

        // serialize public inputs; these will be included in the seed for the public coin
        let pub_inputs = self.get_pub_inputs(&trace);
        let pub_inputs_elements = pub_inputs.to_elements();

        // create an instance of AIR for the provided parameters. This takes a generic description
        // of the computation (provided via AIR type), and creates a description of a specific
        // execution of the computation for the provided public inputs.
        let air = Self::Air::new(trace.info().clone(), pub_inputs, self.options().clone());

        // create a channel which is used to simulate interaction between the prover and the
        // verifier; the channel will be used to commit to values and to draw randomness that
        // should come from the verifier.
        let mut channel =
            ProverChannel::<Self::Air, E, Self::HashFn, Self::RandomCoin, Self::VC>::new(
                &air,
                pub_inputs_elements,
            );

        // 1 ----- Commit to the execution trace --------------------------------------------------

        // build computation domain; this is used later for polynomial evaluations
        let lde_domain_size = air.lde_domain_size();
        let trace_length = air.trace_length();
        let domain = info_span!("build_domain", trace_length, lde_domain_size)
            .in_scope(|| StarkDomain::new(&air));
        assert_eq!(domain.lde_domain_size(), lde_domain_size);
        assert_eq!(domain.trace_length(), trace_length);

        // commit to the main trace segment
        let (mut trace_lde, mut trace_polys) =
            maybe_await!(self.commit_to_main_trace_segment(&trace, &domain, &mut channel));

        // build the auxiliary trace segment, and append the resulting segments to trace commitment
        // and trace polynomial table structs
        let aux_trace_with_metadata = if air.trace_info().is_multi_segment() {
<<<<<<< HEAD
            let (gkr_proof, aux_rand_elements) = if air.context().is_with_logup_gkr() {
                let gkr_proof =
                    prove_gkr(&trace, &air.get_logup_gkr_evaluator::<E>(), channel.public_coin())
                        .map_err(|_| ProverError::FailedToGenerateGkrProof)?;

                let gkr_rand_elements = generate_gkr_randomness(
                    gkr_proof.get_final_opening_claim(),
                    air.get_logup_gkr_evaluator::<E>().get_oracles(),
                    channel.public_coin(),
                );

                let rand_elements = air
                    .get_aux_rand_elements(channel.public_coin())
                    .expect("failed to draw random elements for the auxiliary trace segment");

                let aux_rand_elements =
                    AuxRandElements::new_with_gkr(rand_elements, gkr_rand_elements);

                (Some(gkr_proof), aux_rand_elements)
=======
            // build the auxiliary segment without the LogUp-GKR related part
            let aux_rand_elements = air
                .get_aux_rand_elements(channel.public_coin())
                .expect("failed to draw random elements for the auxiliary trace segment");
            let mut aux_trace = maybe_await!(self.build_aux_trace(&trace, &aux_rand_elements));

            // build the LogUp-GKR related section of the auxiliary segment, if any. This will also
            // build an object containing randomness and data related to the LogUp-GKR section of
            // the auxiliary trace segment.
            let (gkr_proof, gkr_rand_elements) = if air.context().logup_gkr_enabled() {
                let gkr_proof =
                    prove_gkr(&trace, &air.get_logup_gkr_evaluator(), channel.public_coin())
                        .map_err(|_| ProverError::FailedToGenerateGkrProof)?;

                let FinalOpeningClaim { eval_point, openings } =
                    gkr_proof.get_final_opening_claim();

                let gkr_data = air
                    .get_logup_gkr_evaluator()
                    .generate_univariate_iop_for_multi_linear_opening_data(
                        openings,
                        eval_point,
                        channel.public_coin(),
                    );

                // add the extra columns required for LogUp-GKR
                maybe_await!(build_logup_gkr_columns(&air, &trace, &mut aux_trace, &gkr_data));

                (Some(gkr_proof), Some(gkr_data))
>>>>>>> ac9561d7
            } else {
                (None, None)
            };
<<<<<<< HEAD
            let aux_trace =
                maybe_await!(self.build_aux_trace_wrapper(&air, &trace, &aux_rand_elements));
=======
            // build the set of all random values associated to the auxiliary segment
            let aux_rand_elements = AuxRandElements::new(aux_rand_elements, gkr_rand_elements);
>>>>>>> ac9561d7

            // commit to the auxiliary trace segment
            let aux_segment_polys = {
                // extend the auxiliary trace segment and commit to the extended trace
                let span = info_span!("commit_to_aux_trace_segment").entered();
                let (aux_segment_polys, aux_segment_commitment) =
                    trace_lde.set_aux_trace(&aux_trace, &domain);

                // commit to the LDE of the extended auxiliary trace segment by writing its
                // commitment into the channel
                channel.commit_trace(aux_segment_commitment);

                drop(span);
                aux_segment_polys
            };

            trace_polys
                .add_aux_segment(aux_segment_polys, air.context().lagrange_kernel_column_idx());

            Some(AuxTraceWithMetadata { aux_trace, aux_rand_elements, gkr_proof })
        } else {
            None
        };

        // make sure the specified trace (including auxiliary segment) is valid against the AIR.
        // This checks validity of both, assertions and state transitions. We do this in debug
        // mode only because this is a very expensive operation.
        #[cfg(debug_assertions)]
        trace.validate(&air, aux_trace_with_metadata.as_ref());

        // Destructure `aux_trace_with_metadata`.
        let (aux_trace, aux_rand_elements, gkr_proof) = match aux_trace_with_metadata {
            Some(atm) => (Some(atm.aux_trace), Some(atm.aux_rand_elements), atm.gkr_proof),
            None => (None, None, None),
        };

        // drop the main trace and aux trace segment as they are no longer needed
        drop(trace);
        drop(aux_trace);

        // 2 ----- evaluate constraints -----------------------------------------------------------
        // evaluate constraints specified by the AIR over the constraint evaluation domain, and
        // compute random linear combinations of these evaluations using coefficients drawn from
        // the channel
        let ce_domain_size = air.ce_domain_size();
        let composition_poly_trace = maybe_await!(self.new_evaluator(
            &air,
            aux_rand_elements,
            channel.get_constraint_composition_coeffs()
        ))
        .evaluate(&trace_lde, &domain);
        assert_eq!(composition_poly_trace.num_rows(), ce_domain_size);

        // 3 ----- commit to constraint evaluations -----------------------------------------------
        let (constraint_commitment, composition_poly) = maybe_await!(self
            .commit_to_constraint_evaluations(&air, composition_poly_trace, &domain, &mut channel));

        // 4 ----- build DEEP composition polynomial ----------------------------------------------
        let deep_composition_poly = {
            let span = info_span!("build_deep_composition_poly").entered();
            // draw an out-of-domain point z. Depending on the type of E, the point is drawn either
            // from the base field or from an extension field defined by E.
            //
            // The purpose of sampling from the extension field here (instead of the base field) is
            // to increase security. Soundness is limited by the size of the field that the random
            // point is drawn from, and we can potentially save on performance by only drawing this
            // point from an extension field, rather than increasing the size of the field overall.
            let z = channel.get_ood_point();

            // evaluate trace and constraint polynomials at the OOD point z, and send the results to
            // the verifier. the trace polynomials are actually evaluated over two points: z and z *
            // g, where g is the generator of the trace domain. Additionally, if the Lagrange kernel
            // auxiliary column is present, we also evaluate that column over the points: z, z * g,
            // z * g^2, z * g^4, ..., z * g^(2^(v-1)), where v = log(trace_len).
            let ood_trace_states = trace_polys.get_ood_frame(z);
            channel.send_ood_trace_states(&ood_trace_states);

            let ood_evaluations = composition_poly.evaluate_at(z);
            channel.send_ood_constraint_evaluations(&ood_evaluations);

            // draw random coefficients to use during DEEP polynomial composition, and use them to
            // initialize the DEEP composition polynomial
            let deep_coefficients = channel.get_deep_composition_coeffs();
            let mut deep_composition_poly = DeepCompositionPoly::new(z, deep_coefficients);

            // combine all trace polynomials together and merge them into the DEEP composition
            // polynomial
            deep_composition_poly.add_trace_polys(trace_polys, ood_trace_states);

            // merge columns of constraint composition polynomial into the DEEP composition
            // polynomial
            deep_composition_poly.add_composition_poly(composition_poly, ood_evaluations);

            event!(Level::DEBUG, "degree: {}", deep_composition_poly.degree());

            drop(span);
            deep_composition_poly
        };

        // make sure the degree of the DEEP composition polynomial is equal to trace polynomial
        // degree minus 1.
        assert_eq!(trace_length - 2, deep_composition_poly.degree());

        // 5 ----- evaluate DEEP composition polynomial over LDE domain ---------------------------
        let deep_evaluations = {
            let span = info_span!("evaluate_deep_composition_poly").entered();
            let deep_evaluations = deep_composition_poly.evaluate(&domain);
            // we check the following condition in debug mode only because infer_degree is an
            // expensive operation
            debug_assert_eq!(trace_length - 2, infer_degree(&deep_evaluations, domain.offset()));

            drop(span);
            deep_evaluations
        };

        // 6 ----- compute FRI layers for the composition polynomial ------------------------------
        let fri_options = air.options().to_fri_options();
        let num_layers = fri_options.num_fri_layers(lde_domain_size);
        let mut fri_prover = FriProver::<_, _, _, Self::VC>::new(fri_options);
        info_span!("compute_fri_layers", num_layers)
            .in_scope(|| fri_prover.build_layers(&mut channel, deep_evaluations));

        // 7 ----- determine query positions ------------------------------------------------------
        let query_positions = {
            let grinding_factor = air.options().grinding_factor();
            let num_positions = air.options().num_queries();
            let span =
                info_span!("determine_query_positions", grinding_factor, num_positions,).entered();

            // apply proof-of-work to the query seed
            channel.grind_query_seed();

            // generate pseudo-random query positions
            let query_positions = channel.get_query_positions();
            event!(Level::DEBUG, "query_positions_len: {}", query_positions.len());

            drop(span);
            query_positions
        };

        // 8 ----- build proof object -------------------------------------------------------------
        let proof = {
            let span = info_span!("build_proof_object").entered();
            // generate FRI proof
            let fri_proof = fri_prover.build_proof(&query_positions);

            // query the execution trace at the selected position; for each query, we need the
            // state of the trace at that position and a batch opening proof at specified queries
            let trace_queries = trace_lde.query(&query_positions);

            // query the constraint commitment at the selected positions; for each query, we need
            // the state of the trace at that position and a batch opening proof at specified
            // queries
            let constraint_queries = constraint_commitment.query(&query_positions);

            // build the proof object
            let proof = channel.build_proof(
                trace_queries,
                constraint_queries,
                fri_proof,
                query_positions.len(),
                gkr_proof.map(|gkr_proof| gkr_proof.to_bytes()),
            );

            drop(span);
            proof
        };

        Ok(proof)
    }

    /// Extends constraint composition polynomial over the LDE domain and builds a commitment to
    /// its evaluations.
    ///
    /// The extension is done by first interpolating the evaluations of the polynomial so that we
    /// get the composition polynomial in coefficient form; then breaking the polynomial into
    /// columns each of size equal to trace length, and finally evaluating each composition
    /// polynomial column over the LDE domain.
    ///
    /// The commitment is computed by building a vector containing the hashes of each row in
    /// the evaluation matrix, and then building vector commitment of the resulting vector.
    #[maybe_async]
    fn build_constraint_commitment<E>(
        &self,
        composition_poly_trace: CompositionPolyTrace<E>,
        num_constraint_composition_columns: usize,
        domain: &StarkDomain<Self::BaseField>,
    ) -> (ConstraintCommitment<E, Self::HashFn, Self::VC>, CompositionPoly<E>)
    where
        E: FieldElement<BaseField = Self::BaseField>,
    {
        // first, build constraint composition polynomial from its trace as follows:
        // - interpolate the trace into a polynomial in coefficient form
        // - "break" the polynomial into a set of column polynomials each of degree equal to
        //   trace_length - 1
        let composition_poly = info_span!(
            "build_composition_poly_columns",
            num_columns = num_constraint_composition_columns
        )
        .in_scope(|| {
            CompositionPoly::new(composition_poly_trace, domain, num_constraint_composition_columns)
        });
        assert_eq!(composition_poly.num_columns(), num_constraint_composition_columns);
        assert_eq!(composition_poly.column_degree(), domain.trace_length() - 1);

        // then, evaluate composition polynomial columns over the LDE domain
        let domain_size = domain.lde_domain_size();
        let composed_evaluations = info_span!("evaluate_composition_poly_columns").in_scope(|| {
            RowMatrix::evaluate_polys_over::<DEFAULT_SEGMENT_WIDTH>(composition_poly.data(), domain)
        });
        assert_eq!(composed_evaluations.num_cols(), num_constraint_composition_columns);
        assert_eq!(composed_evaluations.num_rows(), domain_size);

        // finally, build constraint evaluation commitment
        let constraint_commitment = info_span!(
            "compute_constraint_evaluation_commitment",
            log_domain_size = domain_size.ilog2()
        )
        .in_scope(|| {
            let commitment = composed_evaluations.commit_to_rows::<Self::HashFn, Self::VC>();
            ConstraintCommitment::new(composed_evaluations, commitment)
        });

        (constraint_commitment, composition_poly)
    }

    #[doc(hidden)]
    #[instrument(skip_all)]
    #[maybe_async]
    fn commit_to_main_trace_segment<E>(
        &self,
        trace: &Self::Trace,
        domain: &StarkDomain<Self::BaseField>,
        channel: &mut ProverChannel<'_, Self::Air, E, Self::HashFn, Self::RandomCoin, Self::VC>,
    ) -> (Self::TraceLde<E>, TracePolyTable<E>)
    where
        E: FieldElement<BaseField = Self::BaseField>,
    {
        // extend the main execution trace and commit to the extended trace
        let (trace_lde, trace_polys) =
            maybe_await!(self.new_trace_lde(trace.info(), trace.main_segment(), domain));

        // get the commitment to the main trace segment LDE
        let main_trace_commitment = trace_lde.get_main_trace_commitment();

        // commit to the LDE of the main trace by writing the the commitment string into
        // the channel
        channel.commit_trace(main_trace_commitment);

        (trace_lde, trace_polys)
    }

    #[doc(hidden)]
    #[instrument(skip_all)]
    #[maybe_async]
    fn commit_to_constraint_evaluations<E>(
        &self,
        air: &Self::Air,
        composition_poly_trace: CompositionPolyTrace<E>,
        domain: &StarkDomain<Self::BaseField>,
        channel: &mut ProverChannel<'_, Self::Air, E, Self::HashFn, Self::RandomCoin, Self::VC>,
    ) -> (ConstraintCommitment<E, Self::HashFn, Self::VC>, CompositionPoly<E>)
    where
        E: FieldElement<BaseField = Self::BaseField>,
    {
        // first, build a commitment to the evaluations of the constraint composition polynomial
        // columns
        let (constraint_commitment, composition_poly) = maybe_await!(self
            .build_constraint_commitment::<E>(
                composition_poly_trace,
                air.context().num_constraint_composition_columns(),
                domain,
            ));

        // then, commit to the evaluations of constraints by writing the commitment string of
        // the constraint commitment into the channel
        channel.commit_constraints(constraint_commitment.commitment());

        (constraint_commitment, composition_poly)
    }
}

/// Builds and appends to the auxiliary segment two additional columns needed for implementing
/// the univariate IOP for multi-linear evaluation of Section 5 in [1].
///
/// [1]: https://eprint.iacr.org/2023/1284
#[maybe_async]
fn build_logup_gkr_columns<E, A, T>(
    air: &A,
    main_trace: &T,
    aux_trace: &mut ColMatrix<E>,
    gkr_data: &GkrData<E>,
) where
    E: FieldElement<BaseField = A::BaseField>,
    A: Air,
    T: Trace<BaseField = A::BaseField>,
{
    let evaluator = air.get_logup_gkr_evaluator();
    let lagrange_col = build_lagrange_column(&gkr_data.lagrange_kernel_eval_point);
    let s_col = build_s_column(main_trace, gkr_data, &evaluator, &lagrange_col);

    aux_trace.merge_column(s_col);
    aux_trace.merge_column(lagrange_col);
}<|MERGE_RESOLUTION|>--- conflicted
+++ resolved
@@ -48,11 +48,7 @@
     EvaluationFrame, FieldExtension, LagrangeKernelRandElements, ProofOptions, TraceInfo,
     TransitionConstraintDegree,
 };
-<<<<<<< HEAD
-use air::{AuxRandElements, LogUpGkrEvaluator};
-=======
 use air::{AuxRandElements, GkrData, LogUpGkrEvaluator};
->>>>>>> ac9561d7
 pub use crypto;
 use crypto::{ElementHasher, RandomCoin, VectorCommitment};
 use fri::FriProver;
@@ -92,11 +88,7 @@
 };
 
 mod logup_gkr;
-<<<<<<< HEAD
-use logup_gkr::{build_lagrange_column, build_s_column, generate_gkr_randomness, prove_gkr};
-=======
 use logup_gkr::{build_lagrange_column, build_s_column, prove_gkr};
->>>>>>> ac9561d7
 
 mod channel;
 use channel::ProverChannel;
@@ -210,36 +202,10 @@
     // PROVIDED METHODS
     // --------------------------------------------------------------------------------------------
 
-<<<<<<< HEAD
     /// Builds and returns the auxiliary trace.
     #[allow(unused_variables)]
     #[maybe_async]
-    fn build_aux_trace<E>(
-        &self,
-        main_trace: &Self::Trace,
-        aux_rand_elements: &AuxRandElements<E>,
-    ) -> ColMatrix<E>
-    where
-        E: FieldElement<BaseField = Self::BaseField>,
-    {
-        unimplemented!("`Prover::build_aux_trace` needs to be implemented when the trace has an auxiliary segment.")
-    }
-
-    /// Builds and returns the auxiliary trace.
-    #[allow(unused_variables)]
-    #[maybe_async]
-    fn build_aux_trace_wrapper<E>(
-        &self,
-        air: &Self::Air,
-        main_trace: &Self::Trace,
-        aux_rand_elements: &AuxRandElements<E>,
-    ) -> ColMatrix<E>
-=======
-    /// Builds and returns the auxiliary trace.
-    #[allow(unused_variables)]
-    #[maybe_async]
     fn build_aux_trace<E>(&self, main_trace: &Self::Trace, aux_rand_elements: &[E]) -> ColMatrix<E>
->>>>>>> ac9561d7
     where
         E: FieldElement<BaseField = Self::BaseField>,
     {
@@ -345,27 +311,6 @@
         // build the auxiliary trace segment, and append the resulting segments to trace commitment
         // and trace polynomial table structs
         let aux_trace_with_metadata = if air.trace_info().is_multi_segment() {
-<<<<<<< HEAD
-            let (gkr_proof, aux_rand_elements) = if air.context().is_with_logup_gkr() {
-                let gkr_proof =
-                    prove_gkr(&trace, &air.get_logup_gkr_evaluator::<E>(), channel.public_coin())
-                        .map_err(|_| ProverError::FailedToGenerateGkrProof)?;
-
-                let gkr_rand_elements = generate_gkr_randomness(
-                    gkr_proof.get_final_opening_claim(),
-                    air.get_logup_gkr_evaluator::<E>().get_oracles(),
-                    channel.public_coin(),
-                );
-
-                let rand_elements = air
-                    .get_aux_rand_elements(channel.public_coin())
-                    .expect("failed to draw random elements for the auxiliary trace segment");
-
-                let aux_rand_elements =
-                    AuxRandElements::new_with_gkr(rand_elements, gkr_rand_elements);
-
-                (Some(gkr_proof), aux_rand_elements)
-=======
             // build the auxiliary segment without the LogUp-GKR related part
             let aux_rand_elements = air
                 .get_aux_rand_elements(channel.public_coin())
@@ -395,17 +340,11 @@
                 maybe_await!(build_logup_gkr_columns(&air, &trace, &mut aux_trace, &gkr_data));
 
                 (Some(gkr_proof), Some(gkr_data))
->>>>>>> ac9561d7
             } else {
                 (None, None)
             };
-<<<<<<< HEAD
-            let aux_trace =
-                maybe_await!(self.build_aux_trace_wrapper(&air, &trace, &aux_rand_elements));
-=======
             // build the set of all random values associated to the auxiliary segment
             let aux_rand_elements = AuxRandElements::new(aux_rand_elements, gkr_rand_elements);
->>>>>>> ac9561d7
 
             // commit to the auxiliary trace segment
             let aux_segment_polys = {
