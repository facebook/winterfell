--- conflicted
+++ resolved
@@ -85,7 +85,6 @@
 
     let mut numerators = vec![E::ZERO; evaluator.get_num_fractions()];
     let mut denominators = vec![E::ZERO; evaluator.get_num_fractions()];
-<<<<<<< HEAD
 
     let periodic_columns = evaluator.build_periodic_values::<E, E>();
     let periodic_columns_evaluations =
@@ -94,14 +93,6 @@
     let mut query = proof.0.openings_claim.openings.clone();
     query.extend_from_slice(&periodic_columns_evaluations);
     evaluator.evaluate_query(&query, &log_up_randomness, &mut numerators, &mut denominators);
-=======
-    evaluator.evaluate_query(
-        &proof.0.openings_claim.openings,
-        &log_up_randomness,
-        &mut numerators,
-        &mut denominators,
-    );
->>>>>>> aef404d4
 
     let mu = evaluator.get_num_fractions().trailing_zeros() - 1;
     let (evaluation_point_mu, evaluation_point_nu) = gkr_eval_point.split_at(mu as usize);
