// Copyright (c) Facebook, Inc. and its affiliates.
//
// This source code is licensed under the MIT license found in the
// LICENSE file in the root directory of this source tree.

<<<<<<< HEAD
use air::{
    Air, AuxTraceRandElements, ConstraintCompositionCoefficients, EvaluationFrame,
    LagrangeKernelEvaluationFrame, LagrangeKernelTransitionConstraints,
};
=======
use air::{Air, AuxTraceRandElements, ConstraintCompositionCoefficients, EvaluationFrame};
use alloc::vec::Vec;
>>>>>>> 3d961ee7
use math::{polynom, FieldElement};

// CONSTRAINT EVALUATION
// ================================================================================================

/// Evaluates constraints for the specified evaluation frame.
pub fn evaluate_constraints<A: Air, E: FieldElement<BaseField = A::BaseField>>(
    air: &A,
    composition_coefficients: ConstraintCompositionCoefficients<E>,
    main_trace_frame: &EvaluationFrame<E>,
    aux_trace_frame: &Option<EvaluationFrame<E>>,
    lagrange_kernel_column_frame: Option<&LagrangeKernelEvaluationFrame<E>>,
    aux_rand_elements: AuxTraceRandElements<E>,
    x: E,
) -> E {
    // 1 ----- evaluate transition constraints ----------------------------------------------------

    // initialize a buffer to hold transition constraint evaluations
    let t_constraints = air.get_transition_constraints(&composition_coefficients.transition);

    // compute values of periodic columns at x
    let periodic_values = air
        .get_periodic_column_polys()
        .iter()
        .map(|poly| {
            let num_cycles = air.trace_length() / poly.len();
            let x = x.exp_vartime((num_cycles as u32).into());
            polynom::eval(poly, x)
        })
        .collect::<Vec<_>>();

    // evaluate transition constraints for the main trace segment
    let mut t_evaluations1 = E::zeroed_vector(t_constraints.num_main_constraints());
    air.evaluate_transition(main_trace_frame, &periodic_values, &mut t_evaluations1);

    // evaluate transition constraints for auxiliary trace segments (if any)
    let mut t_evaluations2 = E::zeroed_vector(t_constraints.num_aux_constraints());
    if let Some(aux_trace_frame) = aux_trace_frame {
        // `t_evaluations_2` would be empty here if there is only 1 auxiliary column, and that
        // column is the Lagrange kernel column
        if !t_evaluations2.is_empty() {
            air.evaluate_aux_transition(
                main_trace_frame,
                aux_trace_frame,
                &periodic_values,
                &aux_rand_elements,
                &mut t_evaluations2,
            );
        }
    }

    // merge all constraint evaluations into a single value by computing their random linear
    // combination using coefficients drawn from the public coin. this also divides the result
    // by the divisor of transition constraints.
    let mut result = t_constraints.combine_evaluations::<E>(&t_evaluations1, &t_evaluations2, x);

    // 2 ----- evaluate boundary constraints ------------------------------------------------------

    // get boundary constraints grouped by common divisor from the AIR
    let b_constraints = air.get_boundary_constraints(
        &aux_rand_elements,
        &composition_coefficients.boundary,
        composition_coefficients.lagrange.boundary,
    );

    // iterate over boundary constraint groups for the main trace segment (each group has a
    // distinct divisor), evaluate constraints in each group and add their combination to the
    // result
    for group in b_constraints.main_constraints().iter() {
        result += group.evaluate_at(main_trace_frame.current(), x);
    }

    // iterate over boundary constraint groups for auxiliary trace segments (each group has a
    // distinct divisor), evaluate constraints in each group and add their combination to the
    // result
    if let Some(aux_trace_frame) = aux_trace_frame {
        for group in b_constraints.aux_constraints().iter() {
            result += group.evaluate_at(aux_trace_frame.current(), x);
        }
    }

    // 3 ----- evaluate Lagrange kernel transition constraints ------------------------------------

    if let Some(lagrange_kernel_column_frame) = lagrange_kernel_column_frame {
        let lagrange_kernel_transition_constraints = LagrangeKernelTransitionConstraints::new(
            air.context(),
            composition_coefficients.lagrange.transition,
        );

        result += lagrange_kernel_transition_constraints.evaluate_and_combine::<E>(
            lagrange_kernel_column_frame,
            aux_rand_elements.get_segment_elements(0),
            x,
        );
    }

    // 4 ----- evaluate Lagrange kernel boundary constraints ------------------------------------

    if let Some(lagrange_kernel_column_frame) = lagrange_kernel_column_frame {
        let constraint = b_constraints
            .lagrange_kernel_constraint()
            .expect("expected Lagrange boundary constraint to be present");

        result += constraint.evaluate_at(x, lagrange_kernel_column_frame);
    }

    result
}<|MERGE_RESOLUTION|>--- conflicted
+++ resolved
@@ -3,15 +3,11 @@
 // This source code is licensed under the MIT license found in the
 // LICENSE file in the root directory of this source tree.
 
-<<<<<<< HEAD
 use air::{
     Air, AuxTraceRandElements, ConstraintCompositionCoefficients, EvaluationFrame,
     LagrangeKernelEvaluationFrame, LagrangeKernelTransitionConstraints,
 };
-=======
-use air::{Air, AuxTraceRandElements, ConstraintCompositionCoefficients, EvaluationFrame};
 use alloc::vec::Vec;
->>>>>>> 3d961ee7
 use math::{polynom, FieldElement};
 
 // CONSTRAINT EVALUATION
